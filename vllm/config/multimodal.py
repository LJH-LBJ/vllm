# SPDX-License-Identifier: Apache-2.0
# SPDX-FileCopyrightText: Copyright contributors to the vLLM project

import hashlib
from collections.abc import Mapping
<<<<<<< HEAD
from dataclasses import field
from typing import Any, Optional, Literal, Union
=======
from typing import Any, Literal, TypeAlias
>>>>>>> d32c611f

from pydantic import ConfigDict, Field, field_validator, model_validator
from pydantic.dataclasses import dataclass

from vllm.config.utils import config


@dataclass
class BaseDummyOptions:
    """Base options for generating dummy data during profiling."""

    count: int = Field(999, ge=0)


@dataclass(config=ConfigDict(extra="forbid"))
class VideoDummyOptions(BaseDummyOptions):
    """Options for generating dummy video data during profiling."""

    num_frames: int | None = Field(None, gt=0)
    width: int | None = Field(None, gt=0)
    height: int | None = Field(None, gt=0)


@dataclass(config=ConfigDict(extra="forbid"))
class ImageDummyOptions(BaseDummyOptions):
    """Options for generating dummy image data during profiling."""

    width: int | None = Field(None, gt=0)
    height: int | None = Field(None, gt=0)


@dataclass(config=ConfigDict(extra="forbid"))
class AudioDummyOptions(BaseDummyOptions):
    """Options for generating dummy audio data during profiling."""

    length: int | None = Field(None, gt=0)


MMEncoderTPMode = Literal["weights", "data"]
MMCacheType = Literal["shm", "lru"]
DummyOptions: TypeAlias = (
    BaseDummyOptions | VideoDummyOptions | ImageDummyOptions | AudioDummyOptions
)


@config
@dataclass
class MultiModalConfig:
    """Controls the behavior of multimodal models."""

    limit_per_prompt: dict[str, DummyOptions] = Field(default_factory=dict)
    """The maximum number of input items and options allowed per 
        prompt for each modality.
    Defaults to 999 for each modality.

    Legacy format (count only):
        {"image": 16, "video": 2}

    Configurable format (with options):
        {"video": {"count": 1, "num_frames": 32, "width": 512, "height": 512}, 
        "image": {"count": 5, "width": 512, "height": 512}}

    Mixed format (combining both):
        {"image": 16, "video": {"count": 1, "num_frames": 32, "width": 512, 
        "height": 512}}
    """
    media_io_kwargs: dict[str, dict[str, Any]] = Field(default_factory=dict)
    """Additional args passed to process media inputs, keyed by modalities.
    For example, to set num_frames for video, set
    `--media-io-kwargs '{"video": {"num_frames": 40} }'`"""
    mm_processor_kwargs: dict[str, object] | None = None
    """Arguments to be forwarded to the model's processor for multi-modal data,
    e.g., image processor. Overrides for the multi-modal processor obtained
    from `transformers.AutoProcessor.from_pretrained`.

    The available overrides depend on the model that is being run.

    For example, for Phi-3-Vision:
    `{"num_crops": 4}`."""
    mm_processor_cache_gb: float = Field(default=4, ge=0)
    """The size (in GiB) of the multi-modal processor cache, which is used to
    avoid re-processing past multi-modal inputs.

    This cache is duplicated for each API process and engine core process,
    resulting in a total memory usage of
    `mm_processor_cache_gb * (api_server_count + data_parallel_size)`.

    Set to `0` to disable this cache completely (not recommended)."""
    mm_processor_cache_type: MMCacheType = "lru"
    """Type of cache to use for the multi-modal preprocessor/mapper. If `shm`,
    use shared memory FIFO cache. If `lru`, use mirrored LRU cache."""
    mm_shm_cache_max_object_size_mb: int = Field(default=128, ge=0)
    """Size limit (in MiB) for each object stored in the multi-modal processor
    shared memory cache. Only effective when `mm_processor_cache_type` is
    `"shm"`."""
    mm_encoder_tp_mode: MMEncoderTPMode = "weights"
    """Indicates how to optimize multi-modal encoder inference using tensor
    parallelism (TP).

    - `"weights"`: Within the same vLLM engine, split the weights of
        each layer across TP ranks. (default TP behavior)\n
    - `"data"`: Within the same vLLM engine, split the batched input data
        across TP ranks to process the data in parallel, while hosting
        the full weights on each TP rank.
        This batch-level DP is not to be confused with API request-level
        DP (which is controlled by `--data-parallel-size`).
        This is only supported on a per-model basis and falls back to
        `"weights"` if the encoder does not support DP."""
    interleave_mm_strings: bool = False
    """Enable fully interleaved support for multimodal prompts, while using
    --chat-template-content-format=string."""
    skip_mm_profiling: bool = False
    """When enabled, skips multimodal memory profiling and only profiles with
    language backbone model during engine initialization.

    This reduces engine startup time but shifts the responsibility to users for
    estimating the peak memory usage of the activation of multimodal encoder and
    embedding cache."""
    video_pruning_rate: float | None = Field(default=None, ge=0.0, lt=1.0)
    """Sets pruning rate for video pruning via Efficient Video Sampling.
    Value sits in range [0;1) and determines fraction of media tokens
    from each video to be pruned.
    """
    mm_processor_dynamic_kwargs: Optional[list[str]] = None
    """ avoid caching the kwargs in this list for mm_processor e.g., ["fps"]"""

    @field_validator("limit_per_prompt", mode="before")
    @classmethod
    def _validate_limit_per_prompt(
        cls, value: dict[str, int | dict[str, int]]
    ) -> dict[str, DummyOptions]:
        for k, v in value.items():
            # Handle legacy format where only count is specified
            if isinstance(v, int):
                v = {"count": v}
            # Convert to the appropriate DummyOptions subclass
            if k == "video":
                value[k] = VideoDummyOptions(**v)
            elif k == "image":
                value[k] = ImageDummyOptions(**v)
            elif k == "audio":
                value[k] = AudioDummyOptions(**v)
            else:
                value[k] = BaseDummyOptions(**v)
        return value

    @model_validator(mode="after")
    def _validate_multimodal_config(self):
        if self.mm_processor_cache_type != "shm" and (
            self.mm_shm_cache_max_object_size_mb
            != MultiModalConfig.mm_shm_cache_max_object_size_mb
        ):
            raise ValueError(
                "'mm_shm_cache_max_object_size_mb' should only be set when "
                "'mm_processor_cache_type' is 'shm'."
            )
        return self

    def compute_hash(self) -> str:
        """
        WARNING: Whenever a new field is added to this config,
        ensure that it is included in the factors list if
        it affects the computation graph.

        Provide a hash that uniquely identifies all the configs
        that affect the structure of the computation
        graph from input ids/embeddings to the final hidden states,
        excluding anything before input ids/embeddings and after
        the final hidden states.
        """
        # no factors to consider.
        # this config will not affect the computation graph.
        factors: list[Any] = []
        hash_str = hashlib.md5(str(factors).encode(), usedforsecurity=False).hexdigest()
        return hash_str

    def get_limit_per_prompt(self, modality: str) -> int:
        """
        Get the maximum number of input items allowed per prompt
        for the given modality (backward compatible).
        """
        limit_data = self.limit_per_prompt.get(modality)

        if limit_data is None:
            # Unspecified modality is set to 999 by default
            return 999
        return limit_data.count

    def get_dummy_options(self, modality: str) -> BaseDummyOptions | None:
        """
        Get the configurable dummy data options for a modality.
        Returns None if no options are configured for this modality.
        """
        # All values are now DummyOptions after normalization
        return self.limit_per_prompt.get(modality)

    def merge_mm_processor_kwargs(
        self,
        inference_kwargs: Mapping[str, object],
    ) -> dict[str, object]:
        """
        Get the keyword arguments to pass to the multi-modal processor
        according to the extra arguments passed during inference.
        """
        kwargs = self.mm_processor_kwargs or {}
        return kwargs | dict(inference_kwargs)

    def is_multimodal_pruning_enabled(self):
        return self.video_pruning_rate is not None and self.video_pruning_rate > 0<|MERGE_RESOLUTION|>--- conflicted
+++ resolved
@@ -3,12 +3,8 @@
 
 import hashlib
 from collections.abc import Mapping
-<<<<<<< HEAD
 from dataclasses import field
 from typing import Any, Optional, Literal, Union
-=======
-from typing import Any, Literal, TypeAlias
->>>>>>> d32c611f
 
 from pydantic import ConfigDict, Field, field_validator, model_validator
 from pydantic.dataclasses import dataclass
